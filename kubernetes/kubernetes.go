--- conflicted
+++ resolved
@@ -45,43 +45,6 @@
 
 // KubeAgentConfig K8s agent configuration
 type KubeAgentConfig struct {
-<<<<<<< HEAD
-	APIKey                string
-	BearerToken           string
-	BearerTokenPath       string
-	Cert                  string
-	ClusterName           string
-	ClusterHostURL        string
-	clusterUID            string
-	HeapsterURL           string
-	Key                   string
-	OutboundProxyAuth     string
-	OutboundProxy         string
-	provisioningID        string
-	ForceKubeProxy        bool
-	Insecure              bool
-	OutboundProxyInsecure bool
-	UseInClusterConfig    bool
-	PollInterval          int
-	ConcurrentPollers     int
-	CollectionRetryLimit  uint
-	failedNodeList        map[string]error
-	AgentStartTime        time.Time
-	Clientset             kubernetes.Interface
-	ClusterVersion        ClusterVersion
-	HeapsterProxyURL      url.URL
-	OutboundProxyURL      url.URL
-	HTTPClient            http.Client
-	NodeClient            raw.Client
-	InClusterClient       raw.Client
-	msExportDirectory     *os.File
-	TLSClientConfig       rest.TLSClientConfig
-	Namespace             string
-	ScratchDir            string
-	NodeMetrics           EndpointMask
-	ParseMetricData       bool
-	HttpsTimeout          int
-=======
 	APIKey                 string
 	BearerToken            string
 	BearerTokenPath        string
@@ -118,7 +81,7 @@
 	Informers              map[string]*cache.SharedIndexInformer
 	InformerResyncInterval int
 	ParseMetricData        bool
->>>>>>> b5d2cbf4
+	HttpsTimeout           int
 }
 
 const uploadInterval time.Duration = 10
